--- conflicted
+++ resolved
@@ -99,13 +99,8 @@
 	return nil
 }
 
-<<<<<<< HEAD
 // getLabels merges the labels (dynamic and operator static ones).
-func (r *RedisFailoverHandler) getLabels(rf *redisfailoverv1alpha2.RedisFailover) map[string]string {
-=======
-// mergeLabels merges all the labels (dynamic and operator static ones).
-func (r *RedisFailoverHandler) mergeLabels(rf *redisfailoverv1.RedisFailover) map[string]string {
->>>>>>> d385ec84
+func (r *RedisFailoverHandler) getLabels(rf *redisfailoverv1.RedisFailover) map[string]string {
 	dynLabels := map[string]string{
 		rfLabelNameKey: rf.Name,
 	}
